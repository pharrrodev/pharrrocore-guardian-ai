import { useState, useEffect } from 'react';
import { Link } from 'react-router-dom';
import { Button } from '@/components/ui/button';
import { Card, CardContent, CardDescription, CardHeader, CardTitle } from '@/components/ui/card';
import { RadioGroupItem, RadioGroup } from '@/components/ui/radio-group';
import { toast } from 'sonner';
import { Radio, Handshake, ArrowLeft, Check, Users } from 'lucide-react';
import { logRadioHandover } from '../api/radio-handover';
import { supabase } from '@/lib/supabaseClient';
import dayjs from 'dayjs';

interface GuardUser {
  id: string;
  name: string;
}

interface LogEntry {
  id: string;
  action: 'radio' | 'handover';
  log_timestamp: string;
  guard_id: string;
  guard_name_logged: string;
}

const RadioHandover = () => {
  const [guardUsers, setGuardUsers] = useState<GuardUser[]>([]);
  const [selectedGuardSupabaseId, setSelectedGuardSupabaseId] = useState<string>('');
  const [selectedGuardName, setSelectedGuardName] = useState<string>('');
  const [todaysLogs, setTodaysLogs] = useState<LogEntry[]>([]);
  const [isLoading, setIsLoading] = useState(false);
  const [isFetchingGuards, setIsFetchingGuards] = useState(true);
  const [isFetchingLogs, setIsFetchingLogs] = useState(false);

  // Fetch guard users
  useEffect(() => {
    const fetchGuards = async () => {
      setIsFetchingGuards(true);
<<<<<<< HEAD
      // The 'try' keyword was missing here. It has been added back.
=======
>>>>>>> 0d1be7f2
      try {
        // Invoke the Edge Function to get the list of guards/users
        const { data: guardsData, error: functionsError } = await supabase.functions.invoke('get-guard-list');

        if (functionsError) {
          console.error("Error fetching guards via Edge Function:", functionsError);
          toast.error("Failed to load guards list. Please try again later.");
          setGuardUsers([]);
        } else if (guardsData) {
          // Map to GuardUser interface {id, name}
          const formattedGuards = guardsData.map((g: any) => ({
            id: g.id,
            name: g.name || g.email, // Use name, fallback to email
          }));
          setGuardUsers(formattedGuards);
        } else {
          // No data and no error, unlikely but handle it
          setGuardUsers([]);
          // The missing semicolon has been added to this line to fix the build error.
          console.warn("No guards data returned from Edge Function, and no error reported.");
        }
      } catch (err) {
        // Catch any other client-side errors during the fetch process
        console.error("Client-side error in fetchGuards:", err);
        toast.error("An unexpected error occurred while loading guards.");
        setGuardUsers([]);
      } finally {
        setIsFetchingGuards(false);
      }
    };
    fetchGuards();
  }, []);

  // Fetch today's logs for the selected guard
  useEffect(() => {
    if (!selectedGuardSupabaseId) {
      setTodaysLogs([]);
      return;
    }
    const fetchLogsForGuard = async () => {
      setIsFetchingLogs(true);
      const todayStart = dayjs().startOf('day').toISOString();
      const todayEnd = dayjs().endOf('day').toISOString();

      const { data, error } = await supabase
        .from('radio_handover_logs')
        .select('*')
        .eq('guard_id', selectedGuardSupabaseId)
        .gte('log_timestamp', todayStart)
        .lte('log_timestamp', todayEnd);

      if (error) {
        console.error("Error fetching today's logs:", error);
        toast.error("Failed to fetch today's logs.");
        setTodaysLogs([]);
      } else {
        setTodaysLogs(data || []);
      }
      setIsFetchingLogs(false);
    };
    fetchLogsForGuard();
  }, [selectedGuardSupabaseId]);

  const handleGuardSelection = (guardSupabaseId: string) => {
    setSelectedGuardSupabaseId(guardSupabaseId);
    const guard = guardUsers.find(g => g.id === guardSupabaseId);
    setSelectedGuardName(guard ? guard.name : 'Unknown Guard');
  };

  const handleAction = async (action: 'radio' | 'handover') => {
    if (!selectedGuardSupabaseId) {
      toast.error('Please select a guard first');
      return;
    }
    const { data: { user: currentUser } } = await supabase.auth.getUser();
    if (!currentUser) {
      toast.error('You must be logged in to perform this action.');
      return;
    }

    setIsLoading(true);
    try {
      const response = await logRadioHandover({
        guard_id: selectedGuardSupabaseId,
        guard_name_logged: selectedGuardName,
        action,
        user_id_performed_log: currentUser.id,
      });

      if (response.status === 'ok') {
        toast.success(`${action === 'radio' ? 'Radio test' : 'Handover'} logged successfully for ${selectedGuardName}`);
        const todayStart = dayjs().startOf('day').toISOString();
        const todayEnd = dayjs().endOf('day').toISOString();
        const { data: updatedLogsData, error: refetchError } = await supabase
          .from('radio_handover_logs')
          .select('*')
          .eq('guard_id', selectedGuardSupabaseId)
          .gte('log_timestamp', todayStart)
          .lte('log_timestamp', todayEnd);
        if (refetchError) throw refetchError;
        setTodaysLogs(updatedLogsData || []);
      } else {
        toast.error(response.message || 'Failed to log action');
      }
    } catch (error: any) {
      toast.error(`Failed to log action: ${error.message || 'Unknown error'}`);
    } finally {
      setIsLoading(false);
    }
  };

  const hasLoggedRadio = todaysLogs.some(log => log.action === 'radio');
  const hasLoggedHandover = todaysLogs.some(log => log.action === 'handover');

  const lastRadioLog = todaysLogs.filter(log => log.action === 'radio').sort((a, b) => dayjs(b.log_timestamp).diff(dayjs(a.log_timestamp))).shift();
  const lastHandoverLog = todaysLogs.filter(log => log.action === 'handover').sort((a, b) => dayjs(b.log_timestamp).diff(dayjs(a.log_timestamp))).shift();

  return (
    <div className="min-h-screen bg-background p-4">
      <div className="max-w-4xl mx-auto">
        <header className="flex items-center gap-4 mb-8">
          <Button variant="ghost" size="icon" asChild>
            <Link to="/">
              <ArrowLeft className="h-6 w-6" />
            </Link>
          </Button>
          <div>
            <h1 className="text-4xl font-bold">Radio & Handover Tracker</h1>
            <p className="text-muted-foreground">Log your radio tests and handover completion</p>
          </div>
        </header>

        <div className="grid gap-6">
          <Card>
            <CardHeader>
              <CardTitle>Select Guard</CardTitle>
              <CardDescription>Choose the guard to log actions for</CardDescription>
            </CardHeader>
            <CardContent>
              {isFetchingGuards ? (
                <p>Loading guards...</p>
              ) : guardUsers.length === 0 ? (
                <p className="text-muted-foreground">No guards found or could not load guard list.</p>
              ) : (
                <RadioGroup value={selectedGuardSupabaseId} onValueChange={handleGuardSelection}>
                  <div className="grid grid-cols-1 md:grid-cols-2 gap-2">
                    {guardUsers.map((guard) => (
                      <div key={guard.id} className="flex items-center space-x-2 p-2 hover:bg-muted/50 rounded-md">
                        <RadioGroupItem value={guard.id} id={guard.id} />
                        <label htmlFor={guard.id} className="text-sm font-medium cursor-pointer flex items-center gap-2">
                          <Users className="w-4 h-4 text-muted-foreground" />
                          {guard.name}
                        </label>
<<<<<<< HEAD
                      </div>
=======
                      </div>
                    ))}
                  </div>
                </RadioGroup>
              )}
            </CardContent>
          </Card>

          {selectedGuardSupabaseId && (
            <>
              <div className="grid md:grid-cols-2 gap-6">
                <Card className={hasLoggedRadio ? 'border-green-500 bg-green-50 dark:bg-green-950/70' : ''}>
                  <CardHeader>
                    <div className="flex items-center gap-3">
                      <Radio className="h-8 w-8 text-primary" />
                      <div>
                        <CardTitle className="flex items-center gap-2">
                          Radio Test
                          {hasLoggedRadio && <Check className="h-5 w-5 text-green-600" />}
                        </CardTitle>
                        <CardDescription>
                          {hasLoggedRadio
                            ? `Completed at ${dayjs(lastRadioLog?.log_timestamp).format('HH:mm')}`
                            : 'Press to confirm radio is working'
                          }
                        </CardDescription>
                      </div>
                    </div>
                  </CardHeader>
                  <CardContent>
                    <Button
                      onClick={() => handleAction('radio')}
                      disabled={isLoading || isFetchingLogs}
                      className="w-full"
                      variant={hasLoggedRadio ? "secondary" : "default"}
                    >
                      {hasLoggedRadio ? 'Radio Test Logged' : 'Log Radio Test Passed'}
                    </Button>
                  </CardContent>
                </Card>

                <Card className={hasLoggedHandover ? 'border-green-500 bg-green-50 dark:bg-green-950/70' : ''}>
                  <CardHeader>
                    <div className="flex items-center gap-3">
                      <Handshake className="h-8 w-8 text-primary" />
                      <div>
                        <CardTitle className="flex items-center gap-2">
                          Handover
                          {hasLoggedHandover && <Check className="h-5 w-5 text-green-600" />}
                        </CardTitle>
                        <CardDescription>
                          {hasLoggedHandover
                            ? `Completed at ${dayjs(lastHandoverLog?.log_timestamp).format('HH:mm')}`
                            : 'Press to confirm handover complete'
                          }
                        </CardDescription>
                      </div>
                    </div>
                  </CardHeader>
                  <CardContent>
                    <Button
                      onClick={() => handleAction('handover')}
                      disabled={isLoading || isFetchingLogs}
                      className="w-full"
                      variant={hasLoggedHandover ? "secondary" : "default"}
                    >
                      {hasLoggedHandover ? 'Handover Logged' : 'Log Handover Complete'}
                    </Button>
                  </CardContent>
                </Card>
              </div>

              <Card>
                <CardHeader>
                  <CardTitle>Today's Status for {selectedGuardName || "Selected Guard"}</CardTitle>
                </CardHeader>
                <CardContent>
                  {isFetchingLogs ? <p>Loading logs...</p> : (
                    <div className="grid grid-cols-2 gap-4 text-center">
                      <div className={`p-4 rounded-lg ${hasLoggedRadio ? 'bg-green-100 dark:bg-green-900' : 'bg-muted'}`}>
                        <div className="text-2xl font-bold">
                          {hasLoggedRadio ? '✓' : '○'}
                        </div>
                        <div className="text-sm">Radio Test</div>
                      </div>
                      <div className={`p-4 rounded-lg ${hasLoggedHandover ? 'bg-green-100 dark:bg-green-900' : 'bg-muted'}`}>
                        <div className="text-2xl font-bold">
                          {hasLoggedHandover ? '✓' : '○'}
                        </div>
                        <div className="text-sm">Handover</div>
                      </div>
                    </div>
                  )}
                </CardContent>
              </Card>

              <div className="text-center">
                <Button variant="outline" asChild>
                  <Link to="/radio-handover-log">View All Logs</Link>
                </Button>
              </div>
            </>
          )}
        </div>
      </div>
    </div>
  );
};

export default RadioHandover;
>>>>>>> 0d1be7f2
<|MERGE_RESOLUTION|>--- conflicted
+++ resolved
@@ -35,10 +35,7 @@
   useEffect(() => {
     const fetchGuards = async () => {
       setIsFetchingGuards(true);
-<<<<<<< HEAD
-      // The 'try' keyword was missing here. It has been added back.
-=======
->>>>>>> 0d1be7f2
+
       try {
         // Invoke the Edge Function to get the list of guards/users
         const { data: guardsData, error: functionsError } = await supabase.functions.invoke('get-guard-list');
@@ -192,9 +189,6 @@
                           <Users className="w-4 h-4 text-muted-foreground" />
                           {guard.name}
                         </label>
-<<<<<<< HEAD
-                      </div>
-=======
                       </div>
                     ))}
                   </div>
@@ -305,4 +299,3 @@
 };
 
 export default RadioHandover;
->>>>>>> 0d1be7f2
